//! Cross‑platform GPU abstraction built on top of `wgpu`.
//!
//! This module exposes a small, opinionated wrapper around core `wgpu` types
//! to make engine code concise while keeping configuration explicit. The
//! builders here (for the instance, surface, and device/queue) provide sane
//! defaults and narrow the surface area used by Lambda, without hiding
//! important handles when you need to drop down to raw `wgpu`.

// keep this module focused on exports and submodules

pub mod bind;
pub mod buffer;
<<<<<<< HEAD
pub mod texture;

#[derive(Debug, Clone)]
/// Builder for creating a `wgpu::Instance` with consistent defaults.
///
/// - Defaults to primary backends and no special flags.
/// - All options map 1:1 to the underlying `wgpu::InstanceDescriptor`.
pub struct InstanceBuilder {
  label: Option<String>,
  backends: wgpu::Backends,
  flags: wgpu::InstanceFlags,
  backend_options: wgpu::BackendOptions,
  memory_budget_thresholds: wgpu::MemoryBudgetThresholds,
}

impl InstanceBuilder {
  /// Construct a new builder with Lambda defaults.
  pub fn new() -> Self {
    Self {
      label: None,
      backends: wgpu::Backends::PRIMARY,
      flags: wgpu::InstanceFlags::default(),
      backend_options: wgpu::BackendOptions::default(),
      memory_budget_thresholds: wgpu::MemoryBudgetThresholds::default(),
    }
  }

  /// Attach a debug label to the instance.
  pub fn with_label(mut self, label: &str) -> Self {
    self.label = Some(label.to_string());
    self
  }

  /// Select which graphics backends to enable.
  pub fn with_backends(mut self, backends: wgpu::Backends) -> Self {
    self.backends = backends;
    self
  }

  /// Set additional instance flags (e.g., debugging).
  pub fn with_flags(mut self, flags: wgpu::InstanceFlags) -> Self {
    self.flags = flags;
    self
  }

  /// Choose a DX12 shader compiler variant when on Windows.
  pub fn with_dx12_shader_compiler(
    mut self,
    compiler: wgpu::Dx12Compiler,
  ) -> Self {
    self.backend_options.dx12.shader_compiler = compiler;
    self
  }

  /// Configure the GLES minor version for WebGL/OpenGL ES targets.
  pub fn with_gles_minor_version(
    mut self,
    version: wgpu::Gles3MinorVersion,
  ) -> Self {
    self.backend_options.gl.gles_minor_version = version;
    self
  }

  /// Build the `Instance` wrapper from the accumulated options.
  pub fn build(self) -> Instance {
    let descriptor = wgpu::InstanceDescriptor {
      backends: self.backends,
      flags: self.flags,
      memory_budget_thresholds: self.memory_budget_thresholds,
      backend_options: self.backend_options,
    };

    Instance {
      label: self.label,
      instance: wgpu::Instance::new(&descriptor),
    }
  }
}

#[derive(Debug)]
/// Thin wrapper over `wgpu::Instance` that preserves a user label and exposes
/// a blocking `request_adapter` convenience.
pub struct Instance {
  label: Option<String>,
  instance: wgpu::Instance,
}

impl Instance {
  /// Borrow the underlying `wgpu::Instance`.
  pub fn raw(&self) -> &wgpu::Instance {
    &self.instance
  }

  /// Return the optional label attached at construction time.
  pub fn label(&self) -> Option<&str> {
    self.label.as_deref()
  }

  /// Request a compatible GPU adapter synchronously.
  ///
  /// This simply blocks on `wgpu::Instance::request_adapter` and returns
  /// `None` if no suitable adapter is found.
  pub fn request_adapter<'surface, 'window>(
    &self,
    options: &wgpu::RequestAdapterOptions<'surface, 'window>,
  ) -> Result<wgpu::Adapter, wgpu::RequestAdapterError> {
    block_on(self.instance.request_adapter(options))
  }
}

#[derive(Debug, Clone)]
/// Builder for creating a `Surface` bound to a `winit` window.
pub struct SurfaceBuilder {
  label: Option<String>,
}

impl SurfaceBuilder {
  /// Create a builder with no label.
  pub fn new() -> Self {
    Self { label: None }
  }

  /// Attach a human‑readable label for debugging/profiling.
  pub fn with_label(mut self, label: &str) -> Self {
    self.label = Some(label.to_string());
    self
  }

  /// Create a `wgpu::Surface` for the provided `WindowHandle`.
  ///
  /// Safety: we use `create_surface_unsafe` by forwarding raw window/display
  /// handles from `winit`. Lambda guarantees the window outlives the surface
  /// for the duration of the runtime.
  pub fn build<'window>(
    self,
    instance: &Instance,
    window: &'window WindowHandle,
  ) -> Result<Surface<'static>, wgpu::CreateSurfaceError> {
    // SAFETY: We ensure the raw window/display handles outlive the surface by
    // keeping the window alive for the duration of the application runtime.
    // Obtain raw handles via raw-window-handle 0.6 traits.
    let raw_display_handle = window
      .window_handle
      .display_handle()
      .expect("Failed to get display handle from window")
      .as_raw();
    let raw_window_handle = window
      .window_handle
      .window_handle()
      .expect("Failed to get window handle from window")
      .as_raw();

    let surface = unsafe {
      instance.raw().create_surface_unsafe(
        wgpu::SurfaceTargetUnsafe::RawHandle {
          raw_display_handle,
          raw_window_handle,
        },
      )?
    };

    Ok(Surface {
      label: self.label.unwrap_or_else(|| "Lambda Surface".to_string()),
      surface,
      configuration: None,
      format: None,
    })
  }
}

#[derive(Debug)]
/// Presentation surface wrapper with cached configuration and format.
pub struct Surface<'window> {
  label: String,
  surface: wgpu::Surface<'window>,
  configuration: Option<wgpu::SurfaceConfiguration>,
  format: Option<wgpu::TextureFormat>,
}

impl<'window> Surface<'window> {
  /// Immutable label used for debugging.
  pub fn label(&self) -> &str {
    &self.label
  }

  /// Borrow the raw `wgpu::Surface`.
  pub fn surface(&self) -> &wgpu::Surface<'window> {
    &self.surface
  }

  /// Current configuration, if the surface has been configured.
  pub fn configuration(&self) -> Option<&wgpu::SurfaceConfiguration> {
    self.configuration.as_ref()
  }

  /// Preferred surface format if known (set during configuration).
  pub fn format(&self) -> Option<wgpu::TextureFormat> {
    self.format
  }

  /// Configure the surface with the provided `wgpu::SurfaceConfiguration` and
  /// cache the result for queries such as `format()`.
  pub fn configure(
    &mut self,
    device: &wgpu::Device,
    config: &wgpu::SurfaceConfiguration,
  ) {
    self.surface.configure(device, config);
    self.configuration = Some(config.clone());
    self.format = Some(config.format);
  }

  /// Configure the surface using common engine defaults:
  /// - sRGB color format if available
  /// - fallback present mode compatible with the platform
  /// - `RENDER_ATTACHMENT` usage if requested usage is unsupported
  pub fn configure_with_defaults(
    &mut self,
    adapter: &wgpu::Adapter,
    device: &wgpu::Device,
    size: (u32, u32),
    present_mode: wgpu::PresentMode,
    usage: wgpu::TextureUsages,
  ) -> Result<wgpu::SurfaceConfiguration, String> {
    let width = size.0.max(1);
    let height = size.1.max(1);

    let mut config = self
      .surface
      .get_default_config(adapter, width, height)
      .ok_or_else(|| "Surface not supported by adapter".to_string())?;

    let capabilities = self.surface.get_capabilities(adapter);

    config.format = capabilities
      .formats
      .iter()
      .copied()
      .find(|format| format.is_srgb())
      .unwrap_or_else(|| *capabilities.formats.first().unwrap());

    config.present_mode = if capabilities.present_modes.contains(&present_mode)
    {
      present_mode
    } else {
      capabilities
        .present_modes
        .iter()
        .copied()
        .find(|mode| {
          matches!(mode, wgpu::PresentMode::Fifo | wgpu::PresentMode::AutoVsync)
        })
        .unwrap_or(wgpu::PresentMode::Fifo)
    };

    if capabilities.usages.contains(usage) {
      config.usage = usage;
    } else {
      config.usage = wgpu::TextureUsages::RENDER_ATTACHMENT;
    }

    if config.view_formats.is_empty() && !config.format.is_srgb() {
      config.view_formats.push(config.format.add_srgb_suffix());
    }

    self.configure(device, &config);
    Ok(config)
  }

  /// Resize the surface while preserving present mode and usage when possible.
  pub fn resize(
    &mut self,
    adapter: &wgpu::Adapter,
    device: &wgpu::Device,
    size: (u32, u32),
  ) -> Result<(), String> {
    let present_mode = self
      .configuration
      .as_ref()
      .map(|config| config.present_mode)
      .unwrap_or(wgpu::PresentMode::Fifo);
    let usage = self
      .configuration
      .as_ref()
      .map(|config| config.usage)
      .unwrap_or(wgpu::TextureUsages::RENDER_ATTACHMENT);

    self
      .configure_with_defaults(adapter, device, size, present_mode, usage)
      .map(|_| ())
  }

  /// Acquire the next swapchain texture and a default view.
  pub fn acquire_next_frame(&self) -> Result<Frame, wgpu::SurfaceError> {
    let texture = self.surface.get_current_texture()?;
    let view = texture
      .texture
      .create_view(&wgpu::TextureViewDescriptor::default());

    Ok(Frame { texture, view })
  }
}

#[derive(Debug)]
/// A single acquired frame and its default `TextureView`.
pub struct Frame {
  texture: wgpu::SurfaceTexture,
  view: wgpu::TextureView,
}

impl Frame {
  /// Borrow the default view for rendering.
  pub fn texture_view(&self) -> &wgpu::TextureView {
    &self.view
  }

  /// Consume and return the underlying parts.
  pub fn into_parts(self) -> (wgpu::SurfaceTexture, wgpu::TextureView) {
    (self.texture, self.view)
  }

  /// Present the frame to the swapchain.
  pub fn present(self) {
    self.texture.present();
  }
}

// ---------------------- Command Encoding Abstractions -----------------------

#[derive(Debug)]
/// Thin wrapper around `wgpu::CommandEncoder` with convenience helpers.
pub struct CommandEncoder {
  raw: wgpu::CommandEncoder,
}

impl CommandEncoder {
  /// Create a new command encoder with an optional label.
  pub fn new(device: &wgpu::Device, label: Option<&str>) -> Self {
    let raw =
      device.create_command_encoder(&wgpu::CommandEncoderDescriptor { label });
    return Self { raw };
  }

  /// Begin a render pass targeting a single color attachment with the provided
  /// load/store operations. Depth/stencil is not attached by this helper.
  pub fn begin_render_pass<'view>(
    &'view mut self,
    label: Option<&str>,
    view: &'view wgpu::TextureView,
    ops: wgpu::Operations<wgpu::Color>,
  ) -> RenderPass<'view> {
    let color_attachment = wgpu::RenderPassColorAttachment {
      view,
      resolve_target: None,
      depth_slice: None,
      ops,
    };
    let color_attachments = [Some(color_attachment)];
    let pass = self.raw.begin_render_pass(&wgpu::RenderPassDescriptor {
      label,
      color_attachments: &color_attachments,
      depth_stencil_attachment: None,
      timestamp_writes: None,
      occlusion_query_set: None,
    });
    return RenderPass { raw: pass };
  }

  /// Finish recording and return the command buffer.
  pub fn finish(self) -> wgpu::CommandBuffer {
    return self.raw.finish();
  }
}

#[derive(Debug)]
/// Wrapper around `wgpu::RenderPass<'_>` exposing the operations needed by the
/// Lambda renderer without leaking raw `wgpu` types at the call sites.
pub struct RenderPass<'a> {
  raw: wgpu::RenderPass<'a>,
}

impl<'a> RenderPass<'a> {
  /// Set the active render pipeline.
  pub fn set_pipeline(&mut self, pipeline: &wgpu::RenderPipeline) {
    self.raw.set_pipeline(pipeline);
  }

  /// Apply viewport state.
  pub fn set_viewport(
    &mut self,
    x: f32,
    y: f32,
    width: f32,
    height: f32,
    min_depth: f32,
    max_depth: f32,
  ) {
    self
      .raw
      .set_viewport(x, y, width, height, min_depth, max_depth);
  }

  /// Apply scissor rectangle.
  pub fn set_scissor_rect(&mut self, x: u32, y: u32, width: u32, height: u32) {
    self.raw.set_scissor_rect(x, y, width, height);
  }

  /// Bind a group with optional dynamic offsets.
  pub fn set_bind_group(
    &mut self,
    set: u32,
    group: &wgpu::BindGroup,
    dynamic_offsets: &[u32],
  ) {
    self.raw.set_bind_group(set, group, dynamic_offsets);
  }

  /// Bind a vertex buffer slot.
  pub fn set_vertex_buffer(&mut self, slot: u32, buffer: &wgpu::Buffer) {
    self.raw.set_vertex_buffer(slot, buffer.slice(..));
  }

  /// Upload push constants.
  pub fn set_push_constants(
    &mut self,
    stages: wgpu::ShaderStages,
    offset: u32,
    data: &[u8],
  ) {
    self.raw.set_push_constants(stages, offset, data);
  }

  /// Issue a non-indexed draw over a vertex range.
  pub fn draw(&mut self, vertices: std::ops::Range<u32>) {
    self.raw.draw(vertices, 0..1);
  }
}

#[derive(Debug, Clone)]
/// Builder for a `Gpu` (adapter, device, queue) with feature validation.
pub struct GpuBuilder {
  label: Option<String>,
  power_preference: wgpu::PowerPreference,
  force_fallback_adapter: bool,
  required_features: wgpu::Features,
  memory_hints: wgpu::MemoryHints,
}

impl GpuBuilder {
  /// Create a builder with defaults favoring performance and push constants.
  pub fn new() -> Self {
    Self {
      label: Some("Lambda GPU".to_string()),
      power_preference: wgpu::PowerPreference::HighPerformance,
      force_fallback_adapter: false,
      required_features: wgpu::Features::PUSH_CONSTANTS,
      memory_hints: wgpu::MemoryHints::Performance,
    }
  }

  /// Attach a label used for the device.
  pub fn with_label(mut self, label: &str) -> Self {
    self.label = Some(label.to_string());
    self
  }

  /// Select the adapter power preference (e.g., LowPower for laptops).
  pub fn with_power_preference(
    mut self,
    preference: wgpu::PowerPreference,
  ) -> Self {
    self.power_preference = preference;
    self
  }

  /// Force using a fallback adapter when a primary device is unavailable.
  pub fn force_fallback(mut self, force: bool) -> Self {
    self.force_fallback_adapter = force;
    self
  }

  /// Require `wgpu::Features` to be present on the adapter.
  pub fn with_required_features(mut self, features: wgpu::Features) -> Self {
    self.required_features = features;
    self
  }

  /// Provide memory allocation hints for the device.
  pub fn with_memory_hints(mut self, hints: wgpu::MemoryHints) -> Self {
    self.memory_hints = hints;
    self
  }

  /// Request an adapter and device/queue pair and return a `Gpu` wrapper.
  ///
  /// Returns an error if no adapter is available, required features are
  /// missing, or device creation fails.
  pub fn build<'surface, 'window>(
    self,
    instance: &Instance,
    surface: Option<&Surface<'surface>>,
  ) -> Result<Gpu, GpuBuildError> {
    let adapter = instance
      .request_adapter(&wgpu::RequestAdapterOptions {
        power_preference: self.power_preference,
        force_fallback_adapter: self.force_fallback_adapter,
        compatible_surface: surface.map(|surface| surface.surface()),
      })
      .map_err(|_| GpuBuildError::AdapterUnavailable)?;

    let adapter_features = adapter.features();
    if !adapter_features.contains(self.required_features) {
      return Err(GpuBuildError::MissingFeatures {
        requested: self.required_features,
        available: adapter_features,
      });
    }

    let descriptor = wgpu::DeviceDescriptor {
      label: self.label.as_deref(),
      required_features: self.required_features,
      required_limits: adapter.limits(),
      memory_hints: self.memory_hints,
      trace: wgpu::Trace::Off,
    };

    let (device, queue) = block_on(adapter.request_device(&descriptor))?;

    Ok(Gpu {
      adapter,
      device,
      queue,
      features: descriptor.required_features,
      limits: descriptor.required_limits,
    })
  }
}

#[derive(Debug)]
/// Errors emitted while building a `Gpu`.
pub enum GpuBuildError {
  /// No compatible adapter could be found.
  AdapterUnavailable,
  /// The requested features are not supported by the selected adapter.
  MissingFeatures {
    requested: wgpu::Features,
    available: wgpu::Features,
  },
  /// Wrapper for `wgpu::RequestDeviceError`.
  RequestDevice(wgpu::RequestDeviceError),
}

impl From<wgpu::RequestDeviceError> for GpuBuildError {
  fn from(error: wgpu::RequestDeviceError) -> Self {
    GpuBuildError::RequestDevice(error)
  }
}

#[derive(Debug)]
/// Holds the chosen adapter along with its logical device and submission queue
/// plus immutable copies of features and limits used to create the device.
pub struct Gpu {
  adapter: wgpu::Adapter,
  device: wgpu::Device,
  queue: wgpu::Queue,
  features: wgpu::Features,
  limits: wgpu::Limits,
}

impl Gpu {
  /// Borrow the adapter used to create the device.
  pub fn adapter(&self) -> &wgpu::Adapter {
    &self.adapter
  }

  /// Borrow the logical device for resource creation.
  pub fn device(&self) -> &wgpu::Device {
    &self.device
  }

  /// Borrow the submission queue for command submission.
  pub fn queue(&self) -> &wgpu::Queue {
    &self.queue
  }

  /// Features that were required and enabled during device creation.
  pub fn features(&self) -> wgpu::Features {
    self.features
  }

  /// Limits captured at device creation time.
  pub fn limits(&self) -> &wgpu::Limits {
    &self.limits
  }
}

#[cfg(test)]
mod tests {
  use super::*;

  #[test]
  fn instance_builder_sets_label() {
    let instance = InstanceBuilder::new().with_label("Test").build();
    assert_eq!(instance.label(), Some("Test"));
  }

  #[test]
  fn gpu_build_error_wraps_request_device_error() {
    // RequestDeviceError is opaque in wgpu 26 (no public constructors or variants).
    // This test previously validated pattern matching on a specific variant; now we
    // simply assert the From<wgpu::RequestDeviceError> implementation exists by
    // checking the trait bound at compile time.
    fn assert_from_impl<T: From<wgpu::RequestDeviceError>>() {}
    assert_from_impl::<GpuBuildError>();
  }
}
=======
pub mod command;
pub mod gpu;
pub mod instance;
pub mod pipeline;
pub mod render_pass;
pub mod surface;
pub mod vertex;
>>>>>>> 07e221a1
<|MERGE_RESOLUTION|>--- conflicted
+++ resolved
@@ -1,638 +1,18 @@
 //! Cross‑platform GPU abstraction built on top of `wgpu`.
 //!
 //! This module exposes a small, opinionated wrapper around core `wgpu` types
-//! to make engine code concise while keeping configuration explicit. The
-//! builders here (for the instance, surface, and device/queue) provide sane
-//! defaults and narrow the surface area used by Lambda, without hiding
-//! important handles when you need to drop down to raw `wgpu`.
+//! organized into focused submodules (instance, surface, gpu, pipeline, etc.).
+//! Higher layers import these modules rather than raw `wgpu` to keep Lambda’s
+//! API compact and stable.
 
-// keep this module focused on exports and submodules
-
+// Keep this module focused on exports and submodules only.
 pub mod bind;
 pub mod buffer;
-<<<<<<< HEAD
-pub mod texture;
-
-#[derive(Debug, Clone)]
-/// Builder for creating a `wgpu::Instance` with consistent defaults.
-///
-/// - Defaults to primary backends and no special flags.
-/// - All options map 1:1 to the underlying `wgpu::InstanceDescriptor`.
-pub struct InstanceBuilder {
-  label: Option<String>,
-  backends: wgpu::Backends,
-  flags: wgpu::InstanceFlags,
-  backend_options: wgpu::BackendOptions,
-  memory_budget_thresholds: wgpu::MemoryBudgetThresholds,
-}
-
-impl InstanceBuilder {
-  /// Construct a new builder with Lambda defaults.
-  pub fn new() -> Self {
-    Self {
-      label: None,
-      backends: wgpu::Backends::PRIMARY,
-      flags: wgpu::InstanceFlags::default(),
-      backend_options: wgpu::BackendOptions::default(),
-      memory_budget_thresholds: wgpu::MemoryBudgetThresholds::default(),
-    }
-  }
-
-  /// Attach a debug label to the instance.
-  pub fn with_label(mut self, label: &str) -> Self {
-    self.label = Some(label.to_string());
-    self
-  }
-
-  /// Select which graphics backends to enable.
-  pub fn with_backends(mut self, backends: wgpu::Backends) -> Self {
-    self.backends = backends;
-    self
-  }
-
-  /// Set additional instance flags (e.g., debugging).
-  pub fn with_flags(mut self, flags: wgpu::InstanceFlags) -> Self {
-    self.flags = flags;
-    self
-  }
-
-  /// Choose a DX12 shader compiler variant when on Windows.
-  pub fn with_dx12_shader_compiler(
-    mut self,
-    compiler: wgpu::Dx12Compiler,
-  ) -> Self {
-    self.backend_options.dx12.shader_compiler = compiler;
-    self
-  }
-
-  /// Configure the GLES minor version for WebGL/OpenGL ES targets.
-  pub fn with_gles_minor_version(
-    mut self,
-    version: wgpu::Gles3MinorVersion,
-  ) -> Self {
-    self.backend_options.gl.gles_minor_version = version;
-    self
-  }
-
-  /// Build the `Instance` wrapper from the accumulated options.
-  pub fn build(self) -> Instance {
-    let descriptor = wgpu::InstanceDescriptor {
-      backends: self.backends,
-      flags: self.flags,
-      memory_budget_thresholds: self.memory_budget_thresholds,
-      backend_options: self.backend_options,
-    };
-
-    Instance {
-      label: self.label,
-      instance: wgpu::Instance::new(&descriptor),
-    }
-  }
-}
-
-#[derive(Debug)]
-/// Thin wrapper over `wgpu::Instance` that preserves a user label and exposes
-/// a blocking `request_adapter` convenience.
-pub struct Instance {
-  label: Option<String>,
-  instance: wgpu::Instance,
-}
-
-impl Instance {
-  /// Borrow the underlying `wgpu::Instance`.
-  pub fn raw(&self) -> &wgpu::Instance {
-    &self.instance
-  }
-
-  /// Return the optional label attached at construction time.
-  pub fn label(&self) -> Option<&str> {
-    self.label.as_deref()
-  }
-
-  /// Request a compatible GPU adapter synchronously.
-  ///
-  /// This simply blocks on `wgpu::Instance::request_adapter` and returns
-  /// `None` if no suitable adapter is found.
-  pub fn request_adapter<'surface, 'window>(
-    &self,
-    options: &wgpu::RequestAdapterOptions<'surface, 'window>,
-  ) -> Result<wgpu::Adapter, wgpu::RequestAdapterError> {
-    block_on(self.instance.request_adapter(options))
-  }
-}
-
-#[derive(Debug, Clone)]
-/// Builder for creating a `Surface` bound to a `winit` window.
-pub struct SurfaceBuilder {
-  label: Option<String>,
-}
-
-impl SurfaceBuilder {
-  /// Create a builder with no label.
-  pub fn new() -> Self {
-    Self { label: None }
-  }
-
-  /// Attach a human‑readable label for debugging/profiling.
-  pub fn with_label(mut self, label: &str) -> Self {
-    self.label = Some(label.to_string());
-    self
-  }
-
-  /// Create a `wgpu::Surface` for the provided `WindowHandle`.
-  ///
-  /// Safety: we use `create_surface_unsafe` by forwarding raw window/display
-  /// handles from `winit`. Lambda guarantees the window outlives the surface
-  /// for the duration of the runtime.
-  pub fn build<'window>(
-    self,
-    instance: &Instance,
-    window: &'window WindowHandle,
-  ) -> Result<Surface<'static>, wgpu::CreateSurfaceError> {
-    // SAFETY: We ensure the raw window/display handles outlive the surface by
-    // keeping the window alive for the duration of the application runtime.
-    // Obtain raw handles via raw-window-handle 0.6 traits.
-    let raw_display_handle = window
-      .window_handle
-      .display_handle()
-      .expect("Failed to get display handle from window")
-      .as_raw();
-    let raw_window_handle = window
-      .window_handle
-      .window_handle()
-      .expect("Failed to get window handle from window")
-      .as_raw();
-
-    let surface = unsafe {
-      instance.raw().create_surface_unsafe(
-        wgpu::SurfaceTargetUnsafe::RawHandle {
-          raw_display_handle,
-          raw_window_handle,
-        },
-      )?
-    };
-
-    Ok(Surface {
-      label: self.label.unwrap_or_else(|| "Lambda Surface".to_string()),
-      surface,
-      configuration: None,
-      format: None,
-    })
-  }
-}
-
-#[derive(Debug)]
-/// Presentation surface wrapper with cached configuration and format.
-pub struct Surface<'window> {
-  label: String,
-  surface: wgpu::Surface<'window>,
-  configuration: Option<wgpu::SurfaceConfiguration>,
-  format: Option<wgpu::TextureFormat>,
-}
-
-impl<'window> Surface<'window> {
-  /// Immutable label used for debugging.
-  pub fn label(&self) -> &str {
-    &self.label
-  }
-
-  /// Borrow the raw `wgpu::Surface`.
-  pub fn surface(&self) -> &wgpu::Surface<'window> {
-    &self.surface
-  }
-
-  /// Current configuration, if the surface has been configured.
-  pub fn configuration(&self) -> Option<&wgpu::SurfaceConfiguration> {
-    self.configuration.as_ref()
-  }
-
-  /// Preferred surface format if known (set during configuration).
-  pub fn format(&self) -> Option<wgpu::TextureFormat> {
-    self.format
-  }
-
-  /// Configure the surface with the provided `wgpu::SurfaceConfiguration` and
-  /// cache the result for queries such as `format()`.
-  pub fn configure(
-    &mut self,
-    device: &wgpu::Device,
-    config: &wgpu::SurfaceConfiguration,
-  ) {
-    self.surface.configure(device, config);
-    self.configuration = Some(config.clone());
-    self.format = Some(config.format);
-  }
-
-  /// Configure the surface using common engine defaults:
-  /// - sRGB color format if available
-  /// - fallback present mode compatible with the platform
-  /// - `RENDER_ATTACHMENT` usage if requested usage is unsupported
-  pub fn configure_with_defaults(
-    &mut self,
-    adapter: &wgpu::Adapter,
-    device: &wgpu::Device,
-    size: (u32, u32),
-    present_mode: wgpu::PresentMode,
-    usage: wgpu::TextureUsages,
-  ) -> Result<wgpu::SurfaceConfiguration, String> {
-    let width = size.0.max(1);
-    let height = size.1.max(1);
-
-    let mut config = self
-      .surface
-      .get_default_config(adapter, width, height)
-      .ok_or_else(|| "Surface not supported by adapter".to_string())?;
-
-    let capabilities = self.surface.get_capabilities(adapter);
-
-    config.format = capabilities
-      .formats
-      .iter()
-      .copied()
-      .find(|format| format.is_srgb())
-      .unwrap_or_else(|| *capabilities.formats.first().unwrap());
-
-    config.present_mode = if capabilities.present_modes.contains(&present_mode)
-    {
-      present_mode
-    } else {
-      capabilities
-        .present_modes
-        .iter()
-        .copied()
-        .find(|mode| {
-          matches!(mode, wgpu::PresentMode::Fifo | wgpu::PresentMode::AutoVsync)
-        })
-        .unwrap_or(wgpu::PresentMode::Fifo)
-    };
-
-    if capabilities.usages.contains(usage) {
-      config.usage = usage;
-    } else {
-      config.usage = wgpu::TextureUsages::RENDER_ATTACHMENT;
-    }
-
-    if config.view_formats.is_empty() && !config.format.is_srgb() {
-      config.view_formats.push(config.format.add_srgb_suffix());
-    }
-
-    self.configure(device, &config);
-    Ok(config)
-  }
-
-  /// Resize the surface while preserving present mode and usage when possible.
-  pub fn resize(
-    &mut self,
-    adapter: &wgpu::Adapter,
-    device: &wgpu::Device,
-    size: (u32, u32),
-  ) -> Result<(), String> {
-    let present_mode = self
-      .configuration
-      .as_ref()
-      .map(|config| config.present_mode)
-      .unwrap_or(wgpu::PresentMode::Fifo);
-    let usage = self
-      .configuration
-      .as_ref()
-      .map(|config| config.usage)
-      .unwrap_or(wgpu::TextureUsages::RENDER_ATTACHMENT);
-
-    self
-      .configure_with_defaults(adapter, device, size, present_mode, usage)
-      .map(|_| ())
-  }
-
-  /// Acquire the next swapchain texture and a default view.
-  pub fn acquire_next_frame(&self) -> Result<Frame, wgpu::SurfaceError> {
-    let texture = self.surface.get_current_texture()?;
-    let view = texture
-      .texture
-      .create_view(&wgpu::TextureViewDescriptor::default());
-
-    Ok(Frame { texture, view })
-  }
-}
-
-#[derive(Debug)]
-/// A single acquired frame and its default `TextureView`.
-pub struct Frame {
-  texture: wgpu::SurfaceTexture,
-  view: wgpu::TextureView,
-}
-
-impl Frame {
-  /// Borrow the default view for rendering.
-  pub fn texture_view(&self) -> &wgpu::TextureView {
-    &self.view
-  }
-
-  /// Consume and return the underlying parts.
-  pub fn into_parts(self) -> (wgpu::SurfaceTexture, wgpu::TextureView) {
-    (self.texture, self.view)
-  }
-
-  /// Present the frame to the swapchain.
-  pub fn present(self) {
-    self.texture.present();
-  }
-}
-
-// ---------------------- Command Encoding Abstractions -----------------------
-
-#[derive(Debug)]
-/// Thin wrapper around `wgpu::CommandEncoder` with convenience helpers.
-pub struct CommandEncoder {
-  raw: wgpu::CommandEncoder,
-}
-
-impl CommandEncoder {
-  /// Create a new command encoder with an optional label.
-  pub fn new(device: &wgpu::Device, label: Option<&str>) -> Self {
-    let raw =
-      device.create_command_encoder(&wgpu::CommandEncoderDescriptor { label });
-    return Self { raw };
-  }
-
-  /// Begin a render pass targeting a single color attachment with the provided
-  /// load/store operations. Depth/stencil is not attached by this helper.
-  pub fn begin_render_pass<'view>(
-    &'view mut self,
-    label: Option<&str>,
-    view: &'view wgpu::TextureView,
-    ops: wgpu::Operations<wgpu::Color>,
-  ) -> RenderPass<'view> {
-    let color_attachment = wgpu::RenderPassColorAttachment {
-      view,
-      resolve_target: None,
-      depth_slice: None,
-      ops,
-    };
-    let color_attachments = [Some(color_attachment)];
-    let pass = self.raw.begin_render_pass(&wgpu::RenderPassDescriptor {
-      label,
-      color_attachments: &color_attachments,
-      depth_stencil_attachment: None,
-      timestamp_writes: None,
-      occlusion_query_set: None,
-    });
-    return RenderPass { raw: pass };
-  }
-
-  /// Finish recording and return the command buffer.
-  pub fn finish(self) -> wgpu::CommandBuffer {
-    return self.raw.finish();
-  }
-}
-
-#[derive(Debug)]
-/// Wrapper around `wgpu::RenderPass<'_>` exposing the operations needed by the
-/// Lambda renderer without leaking raw `wgpu` types at the call sites.
-pub struct RenderPass<'a> {
-  raw: wgpu::RenderPass<'a>,
-}
-
-impl<'a> RenderPass<'a> {
-  /// Set the active render pipeline.
-  pub fn set_pipeline(&mut self, pipeline: &wgpu::RenderPipeline) {
-    self.raw.set_pipeline(pipeline);
-  }
-
-  /// Apply viewport state.
-  pub fn set_viewport(
-    &mut self,
-    x: f32,
-    y: f32,
-    width: f32,
-    height: f32,
-    min_depth: f32,
-    max_depth: f32,
-  ) {
-    self
-      .raw
-      .set_viewport(x, y, width, height, min_depth, max_depth);
-  }
-
-  /// Apply scissor rectangle.
-  pub fn set_scissor_rect(&mut self, x: u32, y: u32, width: u32, height: u32) {
-    self.raw.set_scissor_rect(x, y, width, height);
-  }
-
-  /// Bind a group with optional dynamic offsets.
-  pub fn set_bind_group(
-    &mut self,
-    set: u32,
-    group: &wgpu::BindGroup,
-    dynamic_offsets: &[u32],
-  ) {
-    self.raw.set_bind_group(set, group, dynamic_offsets);
-  }
-
-  /// Bind a vertex buffer slot.
-  pub fn set_vertex_buffer(&mut self, slot: u32, buffer: &wgpu::Buffer) {
-    self.raw.set_vertex_buffer(slot, buffer.slice(..));
-  }
-
-  /// Upload push constants.
-  pub fn set_push_constants(
-    &mut self,
-    stages: wgpu::ShaderStages,
-    offset: u32,
-    data: &[u8],
-  ) {
-    self.raw.set_push_constants(stages, offset, data);
-  }
-
-  /// Issue a non-indexed draw over a vertex range.
-  pub fn draw(&mut self, vertices: std::ops::Range<u32>) {
-    self.raw.draw(vertices, 0..1);
-  }
-}
-
-#[derive(Debug, Clone)]
-/// Builder for a `Gpu` (adapter, device, queue) with feature validation.
-pub struct GpuBuilder {
-  label: Option<String>,
-  power_preference: wgpu::PowerPreference,
-  force_fallback_adapter: bool,
-  required_features: wgpu::Features,
-  memory_hints: wgpu::MemoryHints,
-}
-
-impl GpuBuilder {
-  /// Create a builder with defaults favoring performance and push constants.
-  pub fn new() -> Self {
-    Self {
-      label: Some("Lambda GPU".to_string()),
-      power_preference: wgpu::PowerPreference::HighPerformance,
-      force_fallback_adapter: false,
-      required_features: wgpu::Features::PUSH_CONSTANTS,
-      memory_hints: wgpu::MemoryHints::Performance,
-    }
-  }
-
-  /// Attach a label used for the device.
-  pub fn with_label(mut self, label: &str) -> Self {
-    self.label = Some(label.to_string());
-    self
-  }
-
-  /// Select the adapter power preference (e.g., LowPower for laptops).
-  pub fn with_power_preference(
-    mut self,
-    preference: wgpu::PowerPreference,
-  ) -> Self {
-    self.power_preference = preference;
-    self
-  }
-
-  /// Force using a fallback adapter when a primary device is unavailable.
-  pub fn force_fallback(mut self, force: bool) -> Self {
-    self.force_fallback_adapter = force;
-    self
-  }
-
-  /// Require `wgpu::Features` to be present on the adapter.
-  pub fn with_required_features(mut self, features: wgpu::Features) -> Self {
-    self.required_features = features;
-    self
-  }
-
-  /// Provide memory allocation hints for the device.
-  pub fn with_memory_hints(mut self, hints: wgpu::MemoryHints) -> Self {
-    self.memory_hints = hints;
-    self
-  }
-
-  /// Request an adapter and device/queue pair and return a `Gpu` wrapper.
-  ///
-  /// Returns an error if no adapter is available, required features are
-  /// missing, or device creation fails.
-  pub fn build<'surface, 'window>(
-    self,
-    instance: &Instance,
-    surface: Option<&Surface<'surface>>,
-  ) -> Result<Gpu, GpuBuildError> {
-    let adapter = instance
-      .request_adapter(&wgpu::RequestAdapterOptions {
-        power_preference: self.power_preference,
-        force_fallback_adapter: self.force_fallback_adapter,
-        compatible_surface: surface.map(|surface| surface.surface()),
-      })
-      .map_err(|_| GpuBuildError::AdapterUnavailable)?;
-
-    let adapter_features = adapter.features();
-    if !adapter_features.contains(self.required_features) {
-      return Err(GpuBuildError::MissingFeatures {
-        requested: self.required_features,
-        available: adapter_features,
-      });
-    }
-
-    let descriptor = wgpu::DeviceDescriptor {
-      label: self.label.as_deref(),
-      required_features: self.required_features,
-      required_limits: adapter.limits(),
-      memory_hints: self.memory_hints,
-      trace: wgpu::Trace::Off,
-    };
-
-    let (device, queue) = block_on(adapter.request_device(&descriptor))?;
-
-    Ok(Gpu {
-      adapter,
-      device,
-      queue,
-      features: descriptor.required_features,
-      limits: descriptor.required_limits,
-    })
-  }
-}
-
-#[derive(Debug)]
-/// Errors emitted while building a `Gpu`.
-pub enum GpuBuildError {
-  /// No compatible adapter could be found.
-  AdapterUnavailable,
-  /// The requested features are not supported by the selected adapter.
-  MissingFeatures {
-    requested: wgpu::Features,
-    available: wgpu::Features,
-  },
-  /// Wrapper for `wgpu::RequestDeviceError`.
-  RequestDevice(wgpu::RequestDeviceError),
-}
-
-impl From<wgpu::RequestDeviceError> for GpuBuildError {
-  fn from(error: wgpu::RequestDeviceError) -> Self {
-    GpuBuildError::RequestDevice(error)
-  }
-}
-
-#[derive(Debug)]
-/// Holds the chosen adapter along with its logical device and submission queue
-/// plus immutable copies of features and limits used to create the device.
-pub struct Gpu {
-  adapter: wgpu::Adapter,
-  device: wgpu::Device,
-  queue: wgpu::Queue,
-  features: wgpu::Features,
-  limits: wgpu::Limits,
-}
-
-impl Gpu {
-  /// Borrow the adapter used to create the device.
-  pub fn adapter(&self) -> &wgpu::Adapter {
-    &self.adapter
-  }
-
-  /// Borrow the logical device for resource creation.
-  pub fn device(&self) -> &wgpu::Device {
-    &self.device
-  }
-
-  /// Borrow the submission queue for command submission.
-  pub fn queue(&self) -> &wgpu::Queue {
-    &self.queue
-  }
-
-  /// Features that were required and enabled during device creation.
-  pub fn features(&self) -> wgpu::Features {
-    self.features
-  }
-
-  /// Limits captured at device creation time.
-  pub fn limits(&self) -> &wgpu::Limits {
-    &self.limits
-  }
-}
-
-#[cfg(test)]
-mod tests {
-  use super::*;
-
-  #[test]
-  fn instance_builder_sets_label() {
-    let instance = InstanceBuilder::new().with_label("Test").build();
-    assert_eq!(instance.label(), Some("Test"));
-  }
-
-  #[test]
-  fn gpu_build_error_wraps_request_device_error() {
-    // RequestDeviceError is opaque in wgpu 26 (no public constructors or variants).
-    // This test previously validated pattern matching on a specific variant; now we
-    // simply assert the From<wgpu::RequestDeviceError> implementation exists by
-    // checking the trait bound at compile time.
-    fn assert_from_impl<T: From<wgpu::RequestDeviceError>>() {}
-    assert_from_impl::<GpuBuildError>();
-  }
-}
-=======
 pub mod command;
 pub mod gpu;
 pub mod instance;
 pub mod pipeline;
 pub mod render_pass;
 pub mod surface;
-pub mod vertex;
->>>>>>> 07e221a1
+pub mod texture;
+pub mod vertex;