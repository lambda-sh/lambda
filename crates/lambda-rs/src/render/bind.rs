//! Bind group layouts and bind groups for resource binding.
//!
//! Purpose
//! - Describe how shader stages access resources via `BindGroupLayout`.
//! - Create `BindGroup` instances that bind buffers to specific indices for a
//!   pipeline layout set.
//!
//! Scope and usage
//! - The engine exposes uniform buffer bindings first, with optional dynamic
//!   offsets. Storage textures and samplers may be added in the future.
//! - A layout declares binding indices and stage visibility. A bind group then
//!   provides concrete buffers for those indices. At draw time, a group is
//!   bound to a set index on the pipeline.
//! - For dynamic uniform bindings, pass one offset per dynamic binding at
//!   `SetBindGroup` time. Offsets MUST follow the device’s
//!   `min_uniform_buffer_offset_alignment`.
//!
//! See `crates/lambda-rs/examples/uniform_buffer_triangle.rs` for a complete
//! example.

use std::rc::Rc;

<<<<<<< HEAD
use lambda_platform::wgpu::types as wgpu;

use super::{
  buffer::Buffer,
  texture::{
    Sampler,
    Texture,
    ViewDimension,
  },
  RenderContext,
};

#[derive(Debug)]
/// Visibility of a binding across shader stages.
=======
/// Visibility of a binding across shader stages (engine‑facing).
///
/// Select one or more shader stages that read a bound resource. Use
/// `VertexAndFragment` for shared layouts in typical graphics pipelines.
#[derive(Clone, Copy, Debug)]
>>>>>>> 07e221a1
pub enum BindingVisibility {
  Vertex,
  Fragment,
  Compute,
  VertexAndFragment,
  All,
}

impl BindingVisibility {
  fn to_platform(self) -> lambda_platform::wgpu::bind::Visibility {
    match self {
      BindingVisibility::Vertex => {
        lambda_platform::wgpu::bind::Visibility::Vertex
      }
      BindingVisibility::Fragment => {
        lambda_platform::wgpu::bind::Visibility::Fragment
      }
      BindingVisibility::Compute => {
        lambda_platform::wgpu::bind::Visibility::Compute
      }
      BindingVisibility::VertexAndFragment => {
        lambda_platform::wgpu::bind::Visibility::VertexAndFragment
      }
      BindingVisibility::All => lambda_platform::wgpu::bind::Visibility::All,
    }
  }
}

use super::{
  buffer::Buffer,
  RenderContext,
};

#[cfg(test)]
mod tests {
  use super::*;
}

/// Bind group layout used when creating pipelines and bind groups.
#[derive(Debug, Clone)]
///
/// Holds a platform layout and the number of dynamic bindings so callers can
/// validate dynamic offset counts at bind time.
pub struct BindGroupLayout {
  layout: Rc<lambda_platform::wgpu::bind::BindGroupLayout>,
  /// Total number of dynamic bindings declared in this layout.
  dynamic_binding_count: u32,
}

impl BindGroupLayout {
  /// Borrow the underlying platform bind group layout wrapper.
  pub(crate) fn platform_layout(
    &self,
  ) -> &lambda_platform::wgpu::bind::BindGroupLayout {
    return &self.layout;
  }

  /// Number of dynamic bindings declared in this layout.
  pub fn dynamic_binding_count(&self) -> u32 {
    return self.dynamic_binding_count;
  }
}

/// Bind group that binds one or more resources to a pipeline set index.
#[derive(Debug, Clone)]
///
/// The group mirrors the structure of its `BindGroupLayout`. When using
/// dynamic uniforms, record a corresponding list of byte offsets in the
/// `RenderCommand::SetBindGroup` command.
pub struct BindGroup {
  group: Rc<lambda_platform::wgpu::bind::BindGroup>,
  /// Cached number of dynamic bindings expected when binding this group.
  dynamic_binding_count: u32,
}

impl BindGroup {
  pub(crate) fn platform_group(
    &self,
  ) -> &lambda_platform::wgpu::bind::BindGroup {
    return &self.group;
  }

  /// Number of dynamic bindings expected when calling set_bind_group.
  pub fn dynamic_binding_count(&self) -> u32 {
    return self.dynamic_binding_count;
  }
}

/// Builder for creating a bind group layout with uniform buffer bindings.
///
/// Example
/// ```rust,ignore
/// // One static camera UBO at binding 0 and one dynamic model UBO at 1.
/// // Visible in both vertex and fragment stages.
/// use lambda::render::bind::{BindGroupLayoutBuilder, BindingVisibility};
/// let bgl = BindGroupLayoutBuilder::new()
///   .with_uniform(0, BindingVisibility::VertexAndFragment)
///   .with_uniform_dynamic(1, BindingVisibility::VertexAndFragment);
/// ```
pub struct BindGroupLayoutBuilder {
  label: Option<String>,
  entries: Vec<(u32, BindingVisibility, bool)>,
  textures_2d: Vec<(u32, BindingVisibility)>,
  textures_dim: Vec<(u32, BindingVisibility, ViewDimension)>,
  samplers: Vec<(u32, BindingVisibility)>,
}

impl BindGroupLayoutBuilder {
  /// Create a new builder with no bindings.
  pub fn new() -> Self {
    Self {
      label: None,
      entries: Vec::new(),
      textures_2d: Vec::new(),
      textures_dim: Vec::new(),
      samplers: Vec::new(),
    }
  }

  /// Attach a label for debugging and profiling.
  pub fn with_label(mut self, label: &str) -> Self {
    self.label = Some(label.to_string());
    return self;
  }

  /// Add a uniform buffer binding visible to the specified stages.
  pub fn with_uniform(
    mut self,
    binding: u32,
    visibility: BindingVisibility,
  ) -> Self {
    self.entries.push((binding, visibility, false));
    return self;
  }

  /// Add a uniform buffer binding with dynamic offset support.
  pub fn with_uniform_dynamic(
    mut self,
    binding: u32,
    visibility: BindingVisibility,
  ) -> Self {
    self.entries.push((binding, visibility, true));
    return self;
  }

  /// Add a sampled 2D texture binding, defaulting to fragment visibility.
  pub fn with_sampled_texture(mut self, binding: u32) -> Self {
    self
      .textures_2d
      .push((binding, BindingVisibility::Fragment));
    return self;
  }

  /// Add a filtering sampler binding, defaulting to fragment visibility.
  pub fn with_sampler(mut self, binding: u32) -> Self {
    self.samplers.push((binding, BindingVisibility::Fragment));
    return self;
  }

  /// Add a sampled texture binding with an explicit view dimension and visibility.
  pub fn with_sampled_texture_dim(
    mut self,
    binding: u32,
    dim: ViewDimension,
    visibility: BindingVisibility,
  ) -> Self {
    self.textures_dim.push((binding, visibility, dim));
    return self;
  }

  /// Build the layout using the `RenderContext` device.
  pub fn build(self, render_context: &RenderContext) -> BindGroupLayout {
    let mut builder =
      lambda_platform::wgpu::bind::BindGroupLayoutBuilder::new();

    #[cfg(debug_assertions)]
    {
      // In debug builds, check for duplicate binding indices across all kinds.
      use std::collections::HashSet;
      let mut seen = HashSet::new();
      for (binding, _, _) in &self.entries {
        assert!(
          seen.insert(binding),
          "BindGroupLayoutBuilder: duplicate binding index {}",
          binding
        );
      }
      for (binding, _) in &self.textures_2d {
        assert!(
          seen.insert(binding),
          "BindGroupLayoutBuilder: duplicate binding index {}",
          binding
        );
      }
      for (binding, _, _) in &self.textures_dim {
        assert!(
          seen.insert(binding),
          "BindGroupLayoutBuilder: duplicate binding index {}",
          binding
        );
      }
      for (binding, _) in &self.samplers {
        assert!(
          seen.insert(binding),
          "BindGroupLayoutBuilder: duplicate binding index {}",
          binding
        );
      }
    }

    let dynamic_binding_count =
      self.entries.iter().filter(|(_, _, d)| *d).count() as u32;

    if let Some(label) = &self.label {
      builder = builder.with_label(label);
    }

    for (binding, visibility, dynamic) in self.entries.into_iter() {
      builder = if dynamic {
        builder.with_uniform_dynamic(binding, visibility.to_platform())
      } else {
        builder.with_uniform(binding, visibility.to_platform())
      };
    }

<<<<<<< HEAD
    for (binding, visibility) in self.textures_2d.into_iter() {
      builder =
        builder.with_sampled_texture_2d(binding, visibility.to_platform());
    }

    for (binding, visibility, dim) in self.textures_dim.into_iter() {
      builder = builder.with_sampled_texture_dim(
        binding,
        visibility.to_platform(),
        dim.to_wgpu(),
      );
    }

    for (binding, visibility) in self.samplers.into_iter() {
      builder = builder.with_sampler(binding, visibility.to_platform());
    }

    let layout = builder.build(render_context.device());
=======
    let layout = builder.build(render_context.gpu());
>>>>>>> 07e221a1

    return BindGroupLayout {
      layout: Rc::new(layout),
      dynamic_binding_count,
    };
  }
}

/// Builder for creating a bind group for a previously built layout.
///
/// Example
/// ```rust,ignore
/// // Assume `camera_ubo` and `model_ubo` are created `UniformBuffer<T>`.
/// // Bind them to match the layout: camera at 0, model at 1 with dynamic offset.
/// use lambda::render::bind::BindGroupBuilder;
/// let group = BindGroupBuilder::new()
///   .with_layout(&layout)
///   .with_uniform(0, camera_ubo.raw(), 0, None)
///   .with_uniform(1, model_ubo.raw(), 0, None);
/// // During rendering, provide a dynamic offset for binding 1 in bytes.
/// ```
pub struct BindGroupBuilder<'a> {
  label: Option<String>,
  layout: Option<&'a BindGroupLayout>,
  entries: Vec<(u32, &'a Buffer, u64, Option<std::num::NonZeroU64>)>,
  textures: Vec<(u32, Rc<lambda_platform::wgpu::texture::Texture>)>,
  samplers: Vec<(u32, Rc<lambda_platform::wgpu::texture::Sampler>)>,
}

impl<'a> BindGroupBuilder<'a> {
  /// Create a new builder with no layout.
  pub fn new() -> Self {
    return Self {
      label: None,
      layout: None,
      entries: Vec::new(),
      textures: Vec::new(),
      samplers: Vec::new(),
    };
  }

  /// Attach a label for debugging and profiling.
  pub fn with_label(mut self, label: &str) -> Self {
    self.label = Some(label.to_string());
    return self;
  }

  /// Use a previously created layout for this bind group.
  pub fn with_layout(mut self, layout: &'a BindGroupLayout) -> Self {
    self.layout = Some(layout);
    return self;
  }

  /// Bind a uniform buffer to the specified binding index.
  pub fn with_uniform(
    mut self,
    binding: u32,
    buffer: &'a Buffer,
    offset: u64,
    size: Option<std::num::NonZeroU64>,
  ) -> Self {
    self.entries.push((binding, buffer, offset, size));
    return self;
  }

  /// Bind a 2D texture at the specified binding index.
  pub fn with_texture(mut self, binding: u32, texture: &'a Texture) -> Self {
    self.textures.push((binding, texture.platform_texture()));
    return self;
  }

  /// Bind a sampler at the specified binding index.
  pub fn with_sampler(mut self, binding: u32, sampler: &'a Sampler) -> Self {
    self.samplers.push((binding, sampler.platform_sampler()));
    return self;
  }

  /// Build the bind group on the current device.
  pub fn build(self, render_context: &RenderContext) -> BindGroup {
    let layout = self
      .layout
      .expect("BindGroupBuilder requires a layout before build");

    let mut platform = lambda_platform::wgpu::bind::BindGroupBuilder::new()
      .with_layout(&layout.layout);

    if let Some(label) = &self.label {
      platform = platform.with_label(label);
    }

    let max_binding = render_context.limit_max_uniform_buffer_binding_size();

    for (binding, buffer, offset, size) in self.entries.into_iter() {
      if let Some(sz) = size {
        if sz.get() > max_binding {
          logging::error!(
            "Uniform binding at binding={} requests size={} > device limit {}",
            binding,
            sz.get(),
            max_binding
          );
        }
        debug_assert!(
          sz.get() <= max_binding,
          "Uniform binding at binding={} requests size={} > device limit {}",
          binding,
          sz.get(),
          max_binding
        );
      }
      platform = platform.with_uniform(binding, buffer.raw(), offset, size);
    }

<<<<<<< HEAD
    let textures_hold = self.textures;
    let samplers_hold = self.samplers;

    for (binding, texture_handle) in textures_hold.iter() {
      platform = platform.with_texture(*binding, texture_handle.as_ref());
    }

    for (binding, sampler_handle) in samplers_hold.iter() {
      platform = platform.with_sampler(*binding, sampler_handle.as_ref());
    }

    let group = platform.build(render_context.device());
=======
    let group = platform.build(render_context.gpu());
>>>>>>> 07e221a1
    return BindGroup {
      group: Rc::new(group),
      dynamic_binding_count: layout.dynamic_binding_count(),
    };
  }
}<|MERGE_RESOLUTION|>--- conflicted
+++ resolved
@@ -20,9 +20,6 @@
 
 use std::rc::Rc;
 
-<<<<<<< HEAD
-use lambda_platform::wgpu::types as wgpu;
-
 use super::{
   buffer::Buffer,
   texture::{
@@ -33,15 +30,11 @@
   RenderContext,
 };
 
-#[derive(Debug)]
-/// Visibility of a binding across shader stages.
-=======
 /// Visibility of a binding across shader stages (engine‑facing).
 ///
 /// Select one or more shader stages that read a bound resource. Use
 /// `VertexAndFragment` for shared layouts in typical graphics pipelines.
 #[derive(Clone, Copy, Debug)]
->>>>>>> 07e221a1
 pub enum BindingVisibility {
   Vertex,
   Fragment,
@@ -69,11 +62,6 @@
     }
   }
 }
-
-use super::{
-  buffer::Buffer,
-  RenderContext,
-};
 
 #[cfg(test)]
 mod tests {
@@ -267,7 +255,6 @@
       };
     }
 
-<<<<<<< HEAD
     for (binding, visibility) in self.textures_2d.into_iter() {
       builder =
         builder.with_sampled_texture_2d(binding, visibility.to_platform());
@@ -277,7 +264,7 @@
       builder = builder.with_sampled_texture_dim(
         binding,
         visibility.to_platform(),
-        dim.to_wgpu(),
+        dim.to_platform(),
       );
     }
 
@@ -285,10 +272,7 @@
       builder = builder.with_sampler(binding, visibility.to_platform());
     }
 
-    let layout = builder.build(render_context.device());
-=======
     let layout = builder.build(render_context.gpu());
->>>>>>> 07e221a1
 
     return BindGroupLayout {
       layout: Rc::new(layout),
@@ -402,7 +386,6 @@
       platform = platform.with_uniform(binding, buffer.raw(), offset, size);
     }
 
-<<<<<<< HEAD
     let textures_hold = self.textures;
     let samplers_hold = self.samplers;
 
@@ -414,10 +397,7 @@
       platform = platform.with_sampler(*binding, sampler_handle.as_ref());
     }
 
-    let group = platform.build(render_context.device());
-=======
     let group = platform.build(render_context.gpu());
->>>>>>> 07e221a1
     return BindGroup {
       group: Rc::new(group),
       dynamic_binding_count: layout.dynamic_binding_count(),
